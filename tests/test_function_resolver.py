--- conflicted
+++ resolved
@@ -2,11 +2,7 @@
 
 import operator
 import unittest
-<<<<<<< HEAD
-from typing import Any
-=======
 from typing import Callable
->>>>>>> 0cfccb8b
 
 from class_resolver import FunctionResolver
 
@@ -26,11 +22,7 @@
     return x + 3
 
 
-<<<<<<< HEAD
-def add_y(x: int, *, y: int) -> int:
-=======
 def add_y(x: int, *, y: int = 0) -> int:
->>>>>>> 0cfccb8b
     """Add y to the number."""
     return x + y
 
@@ -109,13 +101,9 @@
 
     def test_entrypoints(self) -> None:
         """Test loading from entrypoints."""
-<<<<<<< HEAD
-        resolver: FunctionResolver[Any, Any] = FunctionResolver.from_entrypoint("class_resolver_demo")
-=======
         # such as operator.add
         # FIXME type annotation here
         resolver = FunctionResolver.from_entrypoint("class_resolver_demo")  # type:ignore
->>>>>>> 0cfccb8b
         self.assertEqual({"add", "sub", "mul"}, set(resolver.lookup_dict))
         self.assertEqual(set(), set(resolver.synonyms))
         self.assertNotIn("expected_failure", resolver.lookup_dict)
