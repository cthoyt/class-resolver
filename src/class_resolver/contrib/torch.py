--- conflicted
+++ resolved
@@ -59,8 +59,8 @@
         module
         for module in vars(activation).values()
         if isinstance(module, type)
-        and issubclass(module, nn.Module)
-        and module not in ACTIVATION_SKIP
+           and issubclass(module, nn.Module)
+           and module not in ACTIVATION_SKIP
     ],
     base=nn.Module,
     default=activation.ReLU,
@@ -154,7 +154,6 @@
     default=ExponentialLR,
     suffix="LR",
 )
-<<<<<<< HEAD
 """A resolver for learning rate schedulers.
 
 Borrowing from the PyTorch documentation's example on `how to adjust the learning
@@ -186,6 +185,5 @@
 
         return model
 """
-=======
-lr_scheduler_resolver.register(ReduceLROnPlateau)
->>>>>>> cc0bc46d
+
+lr_scheduler_resolver.register(ReduceLROnPlateau)