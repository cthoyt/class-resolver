"""Utilities for automatic documentation."""

from __future__ import annotations

import importlib
import inspect
import textwrap
from collections import defaultdict
<<<<<<< HEAD
from typing import Any, Callable, Generic, TypeVar
=======
from typing import Any, Callable, TypeVar
>>>>>>> ad161a45

from typing_extensions import ParamSpec

from .base import BaseResolver

__all__ = [
    "ResolverKey",
    "update_docstring_with_resolver_keys",
]

T = TypeVar("T")
P = ParamSpec("P")


def _get_qualpath_from_object(resolver: BaseResolver[Any, Any]) -> str:
    if resolver.location:
        return resolver.location
    raise NotImplementedError(
        "Can not get a qualified name for auto-generation of sphinx documentation "
        "for a resolver that doesn't have the `location` variable set"
    )


class ResolverKey:
    """An object storing information about how a resolver is used in a signature."""

    name: str
    key: str
    resolver_path: str
    # note that resolver keys don't depend at all on the
    # types in the resolver
    resolver: BaseResolver[Any, Any] | None

    def __init__(
        self,
        name: str,
        resolver: str | BaseResolver[Any, Any],
        key: str | None = None,
    ) -> None:
        """Initialize the key for :func:`update_docstring_with_resolver_keys`."""
        self.name = name
        self.key = f"{self.name}_kwargs" if key is None else key

        if isinstance(resolver, str):
            self.resolver_path = resolver
            try:
                module_name, variable_name = resolver.rsplit(".", 1)
                module = importlib.import_module(module_name)
                resolver_inst = getattr(module, variable_name)
            except (ImportError, ValueError):
                self.resolver = None
            except AttributeError as e:
                if "partially initialized module" not in str(e):
                    raise
                # this happens in a circular import case. just let it go
                self.resolver = None
            else:
                self.resolver = resolver_inst
        elif isinstance(resolver, BaseResolver):
            self.resolver_path = _get_qualpath_from_object(resolver)
            self.resolver = resolver
        else:
            raise TypeError


def _clean_docstring(s: str) -> str:
    """Clean a docstring.

    :param s: Input docstring

    :returns: Cleaned docstring

    :raises ValueError: if the docstring is improperly formatted

    This method does the following

    1. strip
    2. pop off first line
    3. ensure second line is blank
    4. dedent on all remaining lines
    5. chunk em back together
    """
    s = s.strip()
    lines = s.splitlines()
    if len(lines) == 1:
        return lines[0]
    if len(lines) == 2:
        if not lines[1].strip():
            return lines[0]
        else:
            raise ValueError("not sure how to clean a two line docstring")
    first, second, *rest = lines
    if second.strip():
        raise ValueError
    rest_j = "\n".join(rest)
    rest_j = textwrap.dedent(rest_j)
    return f"{first.strip()}\n\n{rest_j}"


<<<<<<< HEAD
def update_docstring_with_resolver_keys(
    *resolver_keys: ResolverKey[Any, Any],
) -> Callable[[Callable[P, T]], Callable[P, T]]:
=======
def update_docstring_with_resolver_keys(*resolver_keys: ResolverKey) -> Callable[[Callable[P, T]], Callable[P, T]]:
>>>>>>> ad161a45
    """Build a decorator to add information about resolved parameter pairs.

    The decorator is intended for methods with follow the ``param`` + ``param_kwargs``
    pattern and internally use a class resolver.

    .. code-block:: python

        from typing import Any
        from torch import Tensor, nn
        from class_resolver import update_docstring_with_resolver_keys, ResolverKey
        from class_resolver.contrib.torch import activation_resolver


        @update_docstring_with_resolver_keys(
            ResolverKey("activation", "class_resolver.contrib.torch.activation_resolver"),
        )
        def f(
            tensor: Tensor,
            activation: None | str | type[nn.Module] | nn.Module,
            activation_kwargs: dict[str, Any] | None,
        ) -> Tensor:
            _activation = activation_resolver.make(activation, activation_kwargs)
            return _activation(tensor)

    This also can be stacked for multiple resolvers.

    .. code-block:: python

        from typing import Any
        from torch import Tensor, nn
        from class_resolver import update_docstring_with_resolver_keys
        from class_resolver.contrib.torch import activation_resolver, aggregation_resolver


        @update_docstring_with_resolver_keys(
            ResolverKey("activation", "class_resolver.contrib.torch.activation_resolver"),
            ResolverKey("aggregation", "class_resolver.contrib.torch.aggregation_resolver"),
        )
        def f(
            tensor: Tensor,
            activation: None | str | type[nn.Module] | nn.Module,
            activation_kwargs: dict[str, Any] | None,
            aggregation: None | str | type[nn.Module] | nn.Module,
            aggregation_kwargs: dict[str, Any] | None,
        ) -> Tensor:
            _activation = activation_resolver.make(activation, activation_kwargs)
            _aggregation = aggregation_resolver.make(aggregation, aggregation_kwargs)
            return _aggregation(_activation(tensor))

    It might be the case that you have two different arguments that use the same
    resolver. No prob!

    .. code-block:: python

        from typing import Any
        from torch import Tensor, nn
        from class_resolver import update_docstring_with_resolver_keys
        from class_resolver.contrib.torch import activation_resolver, aggregation_resolver


        @update_docstring_with_resolver_keys(
            ResolverKey("activation_1", "class_resolver.contrib.torch.activation_resolver"),
            ResolverKey("activation_2", "class_resolver.contrib.torch.activation_resolver"),
            ResolverKey("aggregation", "class_resolver.contrib.torch.aggregation_resolver"),
        )
        def f(
            tensor: Tensor,
            activation_1: None | str | type[nn.Module] | nn.Module,
            activation_1_kwargs: dict[str, Any] | None,
            aggregation: None | str | type[nn.Module] | nn.Module,
            aggregation_kwargs: dict[str, Any] | None,
            activation_2: None | str | type[nn.Module] | nn.Module,
            activation_2_kwargs: dict[str, Any] | None,
        ) -> Tensor:
            _activation_1 = activation_resolver.make(activation_1, activation_1_kwargs)
            _activation_2 = activation_resolver.make(activation_2, activation_2_kwargs)
            _aggregation = aggregation_resolver.make(aggregation, aggregation_kwargs)
            return _activation_2(_aggregation(_activation_2(tensor)))

    :param resolver_keys: A variadic list of keys, each describing:

        1. the names of the parameter
        2. the resolver used to construct a reference via the ``:data:`` role.
        3. the name of the parameter for giving keyword arguments. By default, this is
           constructed by taking the name and post-pending ``_kwargs``.

    :returns: a decorator which extends a function's docstring.

    :raises ValueError: When either no parameter name was provided, there was a
        duplicate parameter name.
    """
    # input validation
    if not resolver_keys:
        raise ValueError("Must provided at least one parameter name.")

    # check for duplicates
    expanded_params = set(e for key in resolver_keys for e in (key.name, key.key))
    if len(expanded_params) < 2 * len(resolver_keys):
        raise ValueError(f"There are duplicates in (the expanded) {resolver_keys=}")

    # TODO: we could do some more sanitization, e.g., trying to match types, ...

    def add_note(func: Callable[P, T]) -> Callable[P, T]:
        """Extend the function's docstring with a note about resolved parameters.

        :param func: the function to decorate.

        :returns: the function with extended docstring.

        :raises ValueError: When the signature does not contain the resolved parameter
            names, or the docstring is missing.
        """
        signature = inspect.signature(func)
        if missing := expanded_params.difference(signature.parameters):
            raise ValueError(f"{missing=} parameters in {signature=}.")
        if not func.__doc__:
            raise ValueError("docstring is empty")

        resolver_to_keys = defaultdict(list)
        for key in resolver_keys:
            resolver_to_keys[key.resolver_path].append(key)

        parameter_pair_strs = []
        for resolver_qualname, subkeys in resolver_to_keys.items():
            pair_strs = [f"``({key.name}, {key.key})``" for key in subkeys]
            if len(subkeys) > 1:
                parameter_pair_str = f"pairs {', '.join(pair_strs)} are"
            else:
                parameter_pair_str = f"pair {pair_strs[0]} is"
            parameter_pair_strs.append(f"The parameter {parameter_pair_str} used for :data:`{resolver_qualname}`")

        if len(parameter_pair_strs) == 1:
            note_str = f"""\
            .. note ::

                {parameter_pair_strs[0]}

                An explanation of resolvers and how to use them is given in
                https://class-resolver.readthedocs.io/en/latest/.
            """
        else:
            bullet_points = "\n".join(" " * 4 + "- " + i for i in parameter_pair_strs)
            note_str = f"""\
.. note ::

    {len(resolver_keys)} resolvers are used in this function.

{bullet_points}

    An explanation of resolvers and how to use them is given in
    https://class-resolver.readthedocs.io/en/latest/.
"""
        func.__doc__ = f"{_clean_docstring(func.__doc__)}\n\n{textwrap.dedent(note_str)}".rstrip()
        return func

    return add_note<|MERGE_RESOLUTION|>--- conflicted
+++ resolved
@@ -6,11 +6,7 @@
 import inspect
 import textwrap
 from collections import defaultdict
-<<<<<<< HEAD
-from typing import Any, Callable, Generic, TypeVar
-=======
 from typing import Any, Callable, TypeVar
->>>>>>> ad161a45
 
 from typing_extensions import ParamSpec
 
@@ -110,13 +106,7 @@
     return f"{first.strip()}\n\n{rest_j}"
 
 
-<<<<<<< HEAD
-def update_docstring_with_resolver_keys(
-    *resolver_keys: ResolverKey[Any, Any],
-) -> Callable[[Callable[P, T]], Callable[P, T]]:
-=======
 def update_docstring_with_resolver_keys(*resolver_keys: ResolverKey) -> Callable[[Callable[P, T]], Callable[P, T]]:
->>>>>>> ad161a45
     """Build a decorator to add information about resolved parameter pairs.
 
     The decorator is intended for methods with follow the ``param`` + ``param_kwargs``
