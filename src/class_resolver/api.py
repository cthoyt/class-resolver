--- conflicted
+++ resolved
@@ -2,12 +2,8 @@
 
 """Resolve classes."""
 
-<<<<<<< HEAD
 from textwrap import dedent
-from typing import Any, Collection, Generic, Iterable, Mapping, Optional, Type, TypeVar, Union
-=======
 from typing import Any, Collection, Generic, Iterable, Mapping, Optional, Set, Type, TypeVar, Union
->>>>>>> 5c3cf951
 
 __all__ = [
     'Hint',
