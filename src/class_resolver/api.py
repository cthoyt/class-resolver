--- conflicted
+++ resolved
@@ -125,7 +125,16 @@
             **kwargs,
         )
 
-<<<<<<< HEAD
+    @property
+    def options(self) -> Set[str]:
+        """Return the normalized option names."""
+        return set(self.lookup_dict.keys())
+
+    @property
+    def classes(self) -> Set[Type[X]]:
+        """Return the available classes."""
+        return set(self.lookup_dict.values())
+
     def ray_tune_search_space(self, kwargs_search_space: Optional[Mapping[str, Any]] = None):
         """Return a search space for ray.tune."""
         try:
@@ -151,17 +160,6 @@
             query=ray.tune.choice(sorted(self.lookup_dict.keys())),
             **kwargs_search_space,
         )
-=======
-    @property
-    def options(self) -> Set[str]:
-        """Return the normalized option names."""
-        return set(self.lookup_dict.keys())
-
-    @property
-    def classes(self) -> Set[Type[X]]:
-        """Return the available classes."""
-        return set(self.lookup_dict.values())
->>>>>>> 412a8e5f
 
 
 def _not_hint(x: Any) -> bool:
