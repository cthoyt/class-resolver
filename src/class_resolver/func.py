--- conflicted
+++ resolved
@@ -16,10 +16,7 @@
 
 P = ParamSpec("P")
 T = TypeVar("T")
-<<<<<<< HEAD
-=======
 X: TypeAlias = Callable[P, T]
->>>>>>> ad161a45
 
 
 class FunctionResolver(Generic[P, T], BaseResolver[Callable[P, T], Callable[P, T]]):
@@ -54,11 +51,7 @@
         **kwargs: Any,
     ) -> Callable[P, T]:
         """Make a function with partial bindings to the given kwargs."""
-<<<<<<< HEAD
         func: Callable[P, T] = self.lookup(query)
-=======
-        func = self.lookup(query)
->>>>>>> ad161a45
         if pos_kwargs or kwargs:
             return partial(func, **(pos_kwargs or {}), **kwargs)
         return func